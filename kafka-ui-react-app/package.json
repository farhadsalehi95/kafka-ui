{
  "name": "kafka-ui",
  "version": "0.1.0",
  "private": true,
  "dependencies": {
    "@fortawesome/fontawesome-free": "^5.15.3",
    "@hookform/error-message": "0.0.5",
<<<<<<< HEAD
    "@hookform/resolvers": "^1.3.7",
=======
>>>>>>> c3ff5a2c
    "@rooks/use-outside-click-ref": "^4.10.1",
    "ace-builds": "^1.4.12",
    "bulma": "^0.9.2",
    "bulma-switch": "^2.0.0",
    "classnames": "^2.2.6",
    "date-fns": "^2.19.0",
    "eslint-import-resolver-node": "^0.3.4",
    "eslint-import-resolver-typescript": "^2.4.0",
    "lodash": "^4.17.21",
    "node-fetch": "^2.6.1",
    "pretty-ms": "^7.0.1",
    "react": "^17.0.1",
    "react-ace": "^9.3.0",
    "react-datepicker": "^3.7.0",
    "react-dom": "^17.0.1",
    "react-hook-form": "^6.15.5",
    "react-multi-select-component": "^4.0.0",
    "react-redux": "^7.2.2",
    "react-router": "^5.2.0",
    "react-router-dom": "^5.2.0",
    "redux": "^4.0.5",
    "redux-thunk": "^2.3.0",
    "reselect": "^4.0.0",
    "typesafe-actions": "^5.1.0",
    "use-debounce": "^6.0.1",
    "uuid": "^8.3.1",
    "yup": "^0.32.9"
  },
  "lint-staged": {
    "*.{js,ts,jsx,tsx}": [
      "eslint -c .eslintrc.json --fix",
      "npm test -- --bail --findRelatedTests --watchAll=false"
    ]
  },
  "scripts": {
    "start": "react-scripts start",
    "gen:sources": "rm -rf src/generated-sources && openapi-generator-cli generate",
    "build": "react-scripts build",
    "lint": "eslint --ext .tsx,.ts src/",
    "lint:fix": "eslint --ext .tsx,.ts src/ --fix",
    "test": "react-scripts test",
    "test:CI": "CI=true npm test  -- --coverage --ci --testResultsProcessor=\"jest-sonar-reporter\" --watchAll=false",
    "eject": "react-scripts eject",
    "tsc": "tsc",
    "prepare": "cd .. && husky install kafka-ui-react-app/.husky",
    "pre-commit": "npm run tsc --noEmit && lint-staged"
  },
  "eslintConfig": {
    "extends": "react-app"
  },
  "browserslist": {
    "production": [
      ">0.2%",
      "not dead",
      "not op_mini all"
    ],
    "development": [
      "last 1 chrome version",
      "last 1 firefox version",
      "last 1 safari version"
    ]
  },
  "devDependencies": {
    "@jest/types": "^26.6.2",
    "@openapitools/openapi-generator-cli": "^2.2.5",
    "@testing-library/jest-dom": "^5.11.10",
    "@types/classnames": "^2.2.11",
    "@types/enzyme": "^3.10.8",
    "@types/jest": "^26.0.21",
    "@types/lodash": "^4.14.165",
    "@types/node": "^15.0.1",
    "@types/node-fetch": "^2.5.9",
    "@types/react": "^17.0.3",
    "@types/react-datepicker": "^3.1.8",
    "@types/react-dom": "^17.0.2",
    "@types/react-redux": "^7.1.11",
    "@types/react-router-dom": "^5.1.6",
    "@types/react-test-renderer": "^17.0.1",
    "@types/redux-mock-store": "^1.0.2",
    "@types/uuid": "^8.3.0",
    "@typescript-eslint/eslint-plugin": "^4.20.0",
    "@typescript-eslint/parser": "^4.20.0",
    "@wojtekmaj/enzyme-adapter-react-17": "^0.6.0",
    "dotenv": "^9.0.1",
    "enzyme": "^3.11.0",
    "enzyme-to-json": "^3.6.1",
    "eslint": "^7.22.0",
    "eslint-config-airbnb": "^18.2.1",
    "eslint-config-airbnb-typescript": "^12.3.1",
    "eslint-config-prettier": "^8.1.0",
    "eslint-plugin-import": "^2.22.1",
    "eslint-plugin-jsx-a11y": "^6.4.1",
    "eslint-plugin-prettier": "^3.1.4",
    "eslint-plugin-react": "^7.21.5",
    "eslint-plugin-react-hooks": "^4.2.0",
    "esprint": "^2.0.0",
    "fetch-mock-jest": "^1.5.1",
    "husky": "^6.0.0",
    "jest-sonar-reporter": "^2.0.0",
    "lint-staged": "^11.0.0",
    "node-sass": "^5.0.0",
    "prettier": "^2.2.1",
    "react-scripts": "4.0.3",
    "react-test-renderer": "^17.0.2",
    "redux-mock-store": "^1.5.4",
    "ts-jest": "^26.5.4",
    "ts-node": "^9.1.1",
    "typescript": "^4.2.3"
  },
  "engines": {
    "node": ">=14.15.4"
  },
  "proxy": "http://localhost:8080",
  "jest": {
    "snapshotSerializers": [
      "enzyme-to-json/serializer"
    ]
  }
}<|MERGE_RESOLUTION|>--- conflicted
+++ resolved
@@ -5,10 +5,7 @@
   "dependencies": {
     "@fortawesome/fontawesome-free": "^5.15.3",
     "@hookform/error-message": "0.0.5",
-<<<<<<< HEAD
     "@hookform/resolvers": "^1.3.7",
-=======
->>>>>>> c3ff5a2c
     "@rooks/use-outside-click-ref": "^4.10.1",
     "ace-builds": "^1.4.12",
     "bulma": "^0.9.2",
