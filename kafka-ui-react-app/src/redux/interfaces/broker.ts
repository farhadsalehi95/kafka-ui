--- conflicted
+++ resolved
@@ -1,43 +1,12 @@
 import { ClusterStats, Broker } from 'generated-sources';
 
-<<<<<<< HEAD
-export interface Broker {
-  brokerId: BrokerId;
-  bytesInPerSec: number;
-  segmentSize: number;
-  partitionReplicas: number;
-  bytesOutPerSec: number;
-}
-=======
 export type BrokerId = Broker['id'];
->>>>>>> 494443bb
 
 export enum ZooKeeperStatus {
   offline,
   online,
 }
 
-<<<<<<< HEAD
-export interface BrokerDiskUsage {
-  brokerId: BrokerId;
-  segmentSize: number;
-}
-
-export interface BrokerMetrics {
-  brokerCount: number;
-  zooKeeperStatus: ZooKeeperStatus;
-  activeControllers: number;
-  onlinePartitionCount: number;
-  offlinePartitionCount: number;
-  inSyncReplicasCount: number;
-  outOfSyncReplicasCount: number;
-  underReplicatedPartitionCount: number;
-  diskUsage: BrokerDiskUsage[];
-}
-
-export interface BrokersState extends BrokerMetrics {
-=======
 export interface BrokersState extends ClusterStats {
->>>>>>> 494443bb
   items: Broker[];
 }