--- conflicted
+++ resolved
@@ -9,10 +9,6 @@
   Broker,
   BrokerMetrics,
   Topic,
-<<<<<<< HEAD
-  InputTopicConfig,
-=======
->>>>>>> 494443bb
   TopicDetails,
   TopicConfig,
   TopicMessage,
@@ -72,7 +68,7 @@
   ActionType.GET_TOPIC_CONFIG__REQUEST,
   ActionType.GET_TOPIC_CONFIG__SUCCESS,
   ActionType.GET_TOPIC_CONFIG__FAILURE
-)<undefined, { topicName: TopicName; config: InputTopicConfig[] }, undefined>();
+)<undefined, { topicName: TopicName; config: TopicConfig[] }, undefined>();
 
 export const createTopicAction = createAsyncAction(
   ActionType.POST_TOPIC__REQUEST,
