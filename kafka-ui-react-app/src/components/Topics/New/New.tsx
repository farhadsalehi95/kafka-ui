--- conflicted
+++ resolved
@@ -1,18 +1,16 @@
 import React from 'react';
 import { ClusterName, CleanupPolicy, TopicFormData, TopicName } from 'redux/interfaces';
+import { useForm, FormContext, ErrorMessage } from 'react-hook-form';
+
 import Breadcrumb from 'components/common/Breadcrumb/Breadcrumb';
 import CustomParamsContainer from "./CustomParams/CustomParamsContainer";
+import TimeToRetain from './TimeToRetain';
 import { clusterTopicsPath } from 'lib/paths';
-import { useForm, FormContext, ErrorMessage } from 'react-hook-form';
-<<<<<<< HEAD
-=======
-
->>>>>>> bdea7099
 import {
   TOPIC_NAME_VALIDATION_PATTERN,
   BYTES_IN_GB,
 } from 'lib/constants';
-import TimeToRetain from './TimeToRetain';
+
 
 interface Props {
   clusterName: ClusterName;
@@ -170,37 +168,7 @@
               </div>
 
               <div className="column is-one-third">
-<<<<<<< HEAD
-                <label className="label">
-                  Time to retain data
-                </label>
-                <div className="select is-block">
-                  <select
-                    defaultValue={MILLISECONDS_IN_DAY * 7}
-                    name="retentionMs"
-                    ref={methods.register}
-                    disabled={isSubmitting}
-                  >
-                    <option value={MILLISECONDS_IN_DAY / 2}>
-                      12 hours
-                    </option>
-                    <option value={MILLISECONDS_IN_DAY}>
-                      1 day
-                    </option>
-                    <option value={MILLISECONDS_IN_DAY * 2}>
-                      2 days
-                    </option>
-                    <option value={MILLISECONDS_IN_DAY * 7}>
-                      1 week
-                    </option>
-                    <option value={MILLISECONDS_IN_DAY * 7 * 4}>
-                      4 weeks
-                    </option>
-                  </select>
-                </div>
-=======
                 <TimeToRetain isSubmitting={isSubmitting} />
->>>>>>> bdea7099
               </div>
 
               <div className="column is-one-third">
@@ -253,11 +221,8 @@
               </div>
             </div>
 
-<<<<<<< HEAD
             <CustomParamsContainer isSubmitting={isSubmitting} />
 
-=======
->>>>>>> bdea7099
             <input type="submit" className="button is-primary" disabled={isSubmitting}/>
           </form>
         </FormContext>
