--- conflicted
+++ resolved
@@ -1,14 +1,5 @@
 import { connect } from 'react-redux';
-<<<<<<< HEAD
-import { ClusterName, RootState } from 'redux/interfaces';
-=======
-import Details from './Details';
-import {
-  ClusterName,
-  RootState,
-  TopicName
-} from 'redux/interfaces';
->>>>>>> 494443bb
+import { ClusterName, RootState, TopicName } from 'redux/interfaces';
 import { withRouter, RouteComponentProps } from 'react-router-dom';
 import Details from './Details';
 
