--- conflicted
+++ resolved
@@ -1,10 +1,5 @@
 import { connect } from 'react-redux';
-<<<<<<< HEAD
-import { fetchTopicList } from 'redux/actions';
-=======
 import { fetchTopicsList } from 'redux/actions';
-import Topics from './Topics';
->>>>>>> 494443bb
 import { getIsTopicListFetched } from 'redux/reducers/topics/selectors';
 import { RootState, ClusterName } from 'redux/interfaces';
 import { RouteComponentProps } from 'react-router-dom';
