--- conflicted
+++ resolved
@@ -20,11 +20,8 @@
     String bootstrapServers;
     String zookeeper;
     String schemaRegistry;
-<<<<<<< HEAD
+    SchemaRegistryAuth schemaRegistryAuth;
     String ksqldbServer;
-=======
-    SchemaRegistryAuth schemaRegistryAuth;
->>>>>>> 8da350ea
     String schemaNameTemplate = "%s-value";
     String keySchemaNameTemplate = "%s-key";
     String protobufFile;
